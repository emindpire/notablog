# notablog

![version](https://img.shields.io/npm/v/notablog.svg?style=flat-square&color=007acc&label=version) ![license](https://img.shields.io/github/license/dragonman225/notablog.svg?style=flat-square&label=license&color=08CE5D)

Generate a minimalistic blog from a Notion.so table.

Here are some images of [my blog](https://dragonman225.js.org/), using [`notablog-starter`'s default theme](https://github.com/dragonman225/notablog-starter/tree/master/themes/pure). 🙂

|            Mobile             |            Desktop             |
| :---------------------------: | :----------------------------: |
| ![](assets/v0.3.0_mobile.png) | ![](assets/v0.3.0_desktop.png) |

| Management Interface on Notion.so |
| :-------------------------------: |
|   ![](assets/v0.3.0_manage.png)   |

### :construction: This is under construction, there may be breaking changes often ! :construction:



## Table of Contents

* [Getting Started](#Getting-Started)
* [Blog Management Interface](#Blog-Management-Interface)
* [API Reference](#API-Reference)
* [Notes](#Notes)



## Getting Started

> Make sure you have Node.js v12.0.0 or higher. Check with command `node -v`.

> For existing users who want to upgrade from v0.3.x, please go through all below steps (do a clean install), except that you can continue to use your Notion table.

1. Install Notablog.
   ```bash
   npm i -g notablog
   ```

2. Clone the [`notablog-starter`](https://github.com/dragonman225/notablog-starter) repository.
   ```bash
<<<<<<< HEAD
   git clone https://github.com/dragonman225/notablog-starter.git
=======
   git clone https://github.com/dragonman225/notablog-starter.git -b develop
   cd notablog-starter && npm install
>>>>>>> edc328f8
   ```
   
   * Why `-b develop`?
   
     Notion modified their API recently, and that made newly created/duplicated tables incompatible with Notablog v0.3.11, which will throw an error `TypeError: Cannot read property 'aggregate' of undefined` (like [this](https://github.com/dragonman225/notablog-starter/issues/1) and [this](https://github.com/dragonman225/notablog/issues/4)) in step 5. `-b develop` tells git to switch to `notablog-starter`'s `develop` branch, which uses a beta version of Notablog where the bug is fixed.
     
     The beta version works the same as the old one, even some features are improved (e.g. support more blocks, blocks look better, ...), so it is quite capable for daily use in spite of its name.

3. Duplicate this [Notion table template](https://www.notion.so/b6fcf809ca5047b89f423948dce013a0?v=03ddc4d6130a47f8b68e74c9d0061de2).

4. Make the table you've duplicated **public** and **copy its URL** for the next step.

5. Go into `notablog-starter/` directory, open `config.json`. Replace the value of `url` with the URL of the table you've duplicated.

6. Inside `notablog-starter/` directory, run command:

   ```bash
   notablog generate .
   ```

7. After it finishes, go to `notablog-starter/public/` directory, open `index.html` with a browser to preview your site. Or, you can change `previewBrowser` field in `config.json` to the path of a browser you use and run  command:

   ```bash
   notablog preview .
   ```

### Your site is ready now!

* You can copy files in  `notablog-starter/public/` directory to your server or upload them to any static hosting service to share your content with the world.
* Whenever you want to update your site, go into `notablog-starter/` directory and issue command `notablog generate .`, or issue the command from outside `notablog-starter/` with the pattern `notablog generate <path_to_the_notablog-starter>`.

* Some options for static hosting services:
  * [Github Pages](https://pages.github.com/)
  * [Netlify](https://www.netlify.com/)
  * [surge.sh](https://surge.sh)
* Some options for self-hosting:
  * [nginx](https://www.nginx.com/)
  * [lighttpd](https://www.lighttpd.net/)
  * [Apache httpd](https://httpd.apache.org/)



## Blog Management Interface

This is the documentation of [Notion table template](https://www.notion.so/b6fcf809ca5047b89f423948dce013a0?v=03ddc4d6130a47f8b68e74c9d0061de2)

|  Column Name  | Property Type  |                         Description                          |
| :-----------: | :------------: | :----------------------------------------------------------: |
|    `title`    |    `Title`     |                       The page title.                        |
|    `tags`     | `Multi-Select` |                 Topics related to the page.                  |
|   `publish`   |   `Checkbox`   |           Determine if a page should be rendered.            |
|   `inMenu`    |   `Checkbox`   |   Determine if a page should appear in the navigation bar.   |
|   `inList`    |   `Checkbox`   |    Determine if a page should appear in the article list.    |
|  `template`   |    `Select`    | Specify which template to use for the page. Available template names depend on the theme you use. |
|     `url`     |     `Text`     | A string to be used as the filename and the URL of the generated page. It should not contain `/` and `\`. If it's empty, the `id` of the page is used. |
| `description` |     `Text`     |         Short intro of the page. Styles are working.         |
|    `date`     |     `Date`     | User customizable date, convenient for importing posts from other platforms or adjusting the order of posts. |

* **Hack**: Check `publish` but leave `inMenu` and `inList` unchecked to make a page seem like *hidden* because people can only view it when they know its URL.




## API Reference (Outdated)

### Introduction

`notablog` itself is designed to be installed as a dependency, and invoked from NPM script. This way we can separate application code and user assets so that it's less confusing for a user. To make things even more simple, I have prepared [`notablog-starter`](https://github.com/dragonman225/notablog-starter), so a user doesn't have to setup folder structure manually. The concept is inspired by a popular project [hexo](https://github.com/hexojs/hexo).

With the design, a user only sees `notablog-starter` when using, therefore the following documentation will be in the context of `notablog-starter`.

### Simplified Folder Structure

```
notablog-starter
├── config.json
├── public
├── source
│   └── notion_cache
└── themes
    └── pure
```

- `config.json` - Site config.

  | Field |  Type  |                         Description                          |
  | :---: | :----: | :----------------------------------------------------------: |
  |  url  | string |     The URL of a Notion table compatible with Notablog.      |
  | theme | string | The theme to use. It should be one of the folder names in `themes/`. |

- `public/` - Contains generated static assets of the blog.

- `source/notion_cache/` - Cached JSON files of Notion pages. They are used when a user runs `npm run generate`, if a page contains no changes, the generator reads data from these cached files.

- `themes/` - Store themes.

### Theme

A theme contains layout templates, CSS files, fonts, and other assets that shapes the style and look of a blog.

#### Folder Structure

```
<name>
├── layout
└── assets
```

* `<name>` - Theme folder name, also the name to be used in `notablog-starter/config.json`.
* `layout/` - Contains page templates. It is required to have at least one index layout (`index.html`) and one post layout (`post.html`). You can have more templates, and a user can use those bonus templates by specifying the template's filename in `template` field on Notion.
* `assets/` - Other assets. Anything in this folder will be copied to `notablog-starter/public/` when running `npm run generate`.

#### Template Language

* Currently, I use [Squirrelly.js](https://squirrelly.js.org/) as template engine.

* Template `index.html` gets the following structure of data :

  ```
  {
		siteMeta {
			icon // Emoji or URL
			iconHTML // Rendered HTML
			cover // URL
			title // String
			description // Raw array, do not use
			descriptionPlain // Rendered plain text, no style
			descriptionHTML // Rendered HTML, with style
			pages { // An array of page
				id // Notion's page id
				icon // Emoji or URL
				iconHTML // Rendered HTML
				cover // URL
				title // String
				tags // An array, [{ color: string, value: string }]
				publish // Boolean, `true` if publish is checked.
				inMenu // Boolean, `true` if inMenu is checked.
				inList // Boolean, `true` if inList is checked.
				template // Template name
				url // URL of the page relative to site root
				description // Raw array, do not use
				descriptionPlain // Rendered plain text, no style
				descriptionHTML // Rendered HTML, with style
				date // Raw string, e.g. 2019-08-09
				dateString // Formatted, e.g. Fri, Aug 9, 2019
				createdTime // Unix timestamp
				lastEditedTime // Unix timestamp
			}
		}
  }
  ```

* Template `post.html` or others gets the following structure of data :

  ```
  {
		siteMeta // The same as "siteMeta" in index.html
		post {
			...post // All properties of a page in "siteMeta.pages"
			contentHTML // HTML of post body
		}
  }
  ```

> It is highly recommended to take a look at [notablog-theme-pure](https://github.com/dragonman225/notablog-theme-pure) if you want to make your own !



## Notes

### Code Structure

Generated by `dependency-cruiser` NPM package.

![](assets/deps_graph.svg)

### EJS

There is an experimental version at `ejs` branch that uses [EJS](https://ejs.co/) as template engine. Main advantage of EJS is its `include` feature, which enable us to make repetitive parts of template into components that can be reused. I also made an EJS version of `notablog-theme-pure` [here](https://github.com/dragonman225/notablog-theme-pure-ejs).<|MERGE_RESOLUTION|>--- conflicted
+++ resolved
@@ -40,12 +40,7 @@
 
 2. Clone the [`notablog-starter`](https://github.com/dragonman225/notablog-starter) repository.
    ```bash
-<<<<<<< HEAD
    git clone https://github.com/dragonman225/notablog-starter.git
-=======
-   git clone https://github.com/dragonman225/notablog-starter.git -b develop
-   cd notablog-starter && npm install
->>>>>>> edc328f8
    ```
    
    * Why `-b develop`?
