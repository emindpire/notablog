--- conflicted
+++ resolved
@@ -11,27 +11,10 @@
 function renderIndex(task) {
   const siteMeta = task.siteMeta
   const templateProvider = task.templateProvider
-  // const operations = task.operations
-  // const plugins = task.plugins
+  const operations = task.operations
+  const plugins = task.plugins
 
   /** Run `beforeRender` plugins. */
-<<<<<<< HEAD
-  // log('Run beforeRender plugins on index')
-  // if (operations.enablePlugin) {
-  //   plugins.forEach(plugin => {
-  //     if (typeof plugin.func === 'function')
-  //       plugin.func.call({
-  //         pageType: 'index',
-  //         context: {
-  //           siteMeta
-  //         },
-  //         options: plugin.options
-  //       })
-  //     else
-  //       log(`Plugin ${plugin.name} is in wrong format, skipped`)
-  //   })
-  // }
-=======
   log.info('Run beforeRender plugins on index')
   if (operations.enablePlugin) {
     plugins.forEach(plugin => {
@@ -47,7 +30,6 @@
         log.warn(`Plugin ${plugin.name} is in wrong format, skipped`)
     })
   }
->>>>>>> b3f0f075
 
   const workDir = process.cwd()
   const outDir = path.join(workDir, 'public')
